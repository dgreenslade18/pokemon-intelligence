--- conflicted
+++ resolved
@@ -1,203 +1,9 @@
 import { NextRequest, NextResponse } from 'next/server'
 
-<<<<<<< HEAD
-export async function GET(request: NextRequest) {
-  try {
-    // Path to Python script and virtual environment
-    const scriptPath = path.join(process.cwd(), 'etb_arbitrage_analyzer.py')
-    const venvPythonPath = path.join(process.cwd(), 'venv', 'bin', 'python')
-    const resultPath = path.join(process.cwd(), 'etb_arbitrage_results.json')
-
-    // Check if script exists
-    if (!fs.existsSync(scriptPath)) {
-      return NextResponse.json({
-        success: false,
-        error: 'Python script not found',
-        message: 'etb_arbitrage_analyzer.py is missing'
-      }, { status: 404 })
-    }
-
-    // Run Python script
-    const pythonProcess = spawn(venvPythonPath, [scriptPath], {
-      cwd: process.cwd(),
-      stdio: ['pipe', 'pipe', 'pipe'],
-      timeout: 30000 // 30 second timeout
-    })
-
-    let stdout = ''
-    let stderr = ''
-
-    pythonProcess.stdout.on('data', (data) => {
-      stdout += data.toString()
-    })
-
-    pythonProcess.stderr.on('data', (data) => {
-      stderr += data.toString()
-    })
-
-    // Wait for script completion
-    await new Promise<void>((resolve, reject) => {
-      pythonProcess.on('close', (code) => {
-        if (code === 0) {
-          resolve()
-        } else {
-          reject(new Error(`Python script failed with code ${code}: ${stderr}`))
-        }
-      })
-
-      pythonProcess.on('error', (error) => {
-        reject(error)
-      })
-    })
-
-    // Read results file
-    if (fs.existsSync(resultPath)) {
-      const resultsData = fs.readFileSync(resultPath, 'utf8')
-      const results = JSON.parse(resultsData)
-      
-      // Ensure all ETB objects have proper numeric values and purchase links
-      const processETBs = (etbs: any[]) => {
-        return etbs.map(etb => ({
-          id: etb.id || 'unknown',
-          name: etb.name || 'Unknown ETB',
-          releaseYear: etb.releaseYear || 2023,
-          currentPrice: Number(etb.currentPrice) || 0,
-          historicalHigh: Number(etb.historicalHigh) || 0,
-          priceDropPercent: Number(etb.priceDropPercent) || 0,
-          trend: etb.trend || 'stable',
-          priceChange: Number(etb.priceChange) || 0,
-          availability: etb.availability || 'Unknown',
-          salesVolume: Number(etb.salesVolume) || 0,
-          isUndervalued: Boolean(etb.isUndervalued),
-          potentialUpside: Number(etb.potentialUpside) || 0,
-          ebay_avg_price: Number(etb.ebay_avg_price) || 0,
-          recent_sales_count: Number(etb.recent_sales_count) || 0,
-          purchaseLinks: etb.purchaseLinks || {},
-          recommendedSource: etb.recommendedSource || 'tcgplayer',
-          buyNowUrl: etb.buyNowUrl || `https://www.tcgplayer.com/search/pokemon/product?q=${encodeURIComponent(etb.name || 'pokemon etb')}`
-        }))
-      }
-      
-      return NextResponse.json({
-        success: true,
-        dataSource: 'live',
-        message: `Live ETB Market Analysis - ${results.summary.trending_count} trending ETBs and ${results.summary.undervalued_count} undervalued opportunities found`,
-        lastUpdated: results.summary.last_updated,
-        trendingETBs: processETBs(results.trending_etbs || []),
-        undervaluedETBs: processETBs(results.undervalued_etbs || []),
-        summary: {
-          total_etbs: Number(results.summary.total_etbs) || 0,
-          trending_count: Number(results.summary.trending_count) || 0,
-          undervalued_count: Number(results.summary.undervalued_count) || 0,
-          avg_current_price: Number(results.summary.avg_current_price) || 0,
-          total_market_value: Number(results.summary.total_market_value) || 0,
-          last_updated: results.summary.last_updated,
-          data_sources: results.summary.data_sources || ['live_analysis']
-        }
-      })
-    } else {
-      throw new Error('Results file not generated')
-    }
-
-  } catch (error) {
-    console.error('Script4 API Error:', error)
-    
-    // Return mock data with proper structure for development
-    const mockTrendingETBs = [
-      {
-        id: '1',
-        name: 'Scarlet & Violet Base Set ETB',
-        releaseYear: 2023,
-        currentPrice: 45.99,
-        historicalHigh: 55.99,
-        priceDropPercent: 15.5,
-        trend: 'up' as const,
-        priceChange: 8.3,
-        availability: 'In Print',
-        salesVolume: 1250,
-        isUndervalued: false,
-        potentialUpside: 12.1,
-        purchaseLinks: {
-          tcgplayer: 'https://www.tcgplayer.com/search/pokemon/product?q=Scarlet+Violet+Base+Set+Elite+Trainer+Box',
-          ebay: 'https://www.ebay.com/sch/i.html?_nkw=Scarlet+Violet+Base+Set+Elite+Trainer+Box+pokemon',
-          amazon: 'https://www.amazon.com/s?k=Scarlet+Violet+Base+Set+Elite+Trainer+Box+pokemon'
-        },
-        recommendedSource: 'tcgplayer',
-        buyNowUrl: 'https://www.tcgplayer.com/search/pokemon/product?q=Scarlet+Violet+Base+Set+Elite+Trainer+Box'
-      },
-      {
-        id: '2',
-        name: 'Lost Origin ETB',
-        releaseYear: 2022,
-        currentPrice: 52.99,
-        historicalHigh: 65.99,
-        priceDropPercent: 19.7,
-        trend: 'stable' as const,
-        priceChange: 2.1,
-        availability: 'Limited',
-        salesVolume: 890,
-        isUndervalued: true,
-        potentialUpside: 24.5,
-        purchaseLinks: {
-          tcgplayer: 'https://www.tcgplayer.com/search/pokemon/product?q=Lost+Origin+Elite+Trainer+Box',
-          ebay: 'https://www.ebay.com/sch/i.html?_nkw=Lost+Origin+Elite+Trainer+Box+pokemon',
-          amazon: 'https://www.amazon.com/s?k=Lost+Origin+Elite+Trainer+Box+pokemon'
-        },
-        recommendedSource: 'ebay',
-        buyNowUrl: 'https://www.ebay.com/sch/i.html?_nkw=Lost+Origin+Elite+Trainer+Box+pokemon'
-      }
-    ]
-
-    const mockUndervaluedETBs = [
-      {
-        id: '3',
-        name: 'Fusion Strike ETB',
-        releaseYear: 2021,
-        currentPrice: 38.99,
-        historicalHigh: 65.99,
-        priceDropPercent: 40.9,
-        trend: 'down' as const,
-        priceChange: -12.5,
-        availability: 'Out of Print',
-        salesVolume: 340,
-        isUndervalued: true,
-        potentialUpside: 69.2,
-        purchaseLinks: {
-          tcgplayer: 'https://www.tcgplayer.com/search/pokemon/product?q=Fusion+Strike+Elite+Trainer+Box',
-          ebay: 'https://www.ebay.com/sch/i.html?_nkw=Fusion+Strike+Elite+Trainer+Box+pokemon',
-          amazon: 'https://www.amazon.com/s?k=Fusion+Strike+Elite+Trainer+Box+pokemon'
-        },
-        recommendedSource: 'ebay',
-        buyNowUrl: 'https://www.ebay.com/sch/i.html?_nkw=Fusion+Strike+Elite+Trainer+Box+pokemon'
-      }
-    ]
-    
-    // Return mock data response with proper structure
-    return NextResponse.json({
-      success: true,
-      dataSource: 'demo',
-      error: error instanceof Error ? error.message : 'Unknown error',
-      message: 'Showing demo ETB data - real market intelligence requires Python script setup.',
-      trendingETBs: mockTrendingETBs,
-      undervaluedETBs: mockUndervaluedETBs,
-      lastUpdated: new Date().toISOString(),
-      summary: {
-        total_etbs: 3,
-        trending_count: mockTrendingETBs.length,
-        undervalued_count: mockUndervaluedETBs.length,
-        avg_current_price: Math.round(((mockTrendingETBs[0].currentPrice + mockTrendingETBs[1].currentPrice + mockUndervaluedETBs[0].currentPrice) / 3) * 100) / 100,
-        total_market_value: Math.round(((mockTrendingETBs[0].currentPrice * mockTrendingETBs[0].salesVolume) + (mockTrendingETBs[1].currentPrice * mockTrendingETBs[1].salesVolume) + (mockUndervaluedETBs[0].currentPrice * mockUndervaluedETBs[0].salesVolume)) * 100) / 100,
-        last_updated: new Date().toISOString(),
-        data_sources: ['demo']
-      }
-    })
-  }
-=======
 export async function POST(request: NextRequest) {
   return NextResponse.json({
     success: false,
     message: 'ETB Intelligence is temporarily unavailable in this deployment. Please use Card Comp for pricing analysis.',
     disabled: true
   }, { status: 503 })
->>>>>>> 5dbcd469
 } 